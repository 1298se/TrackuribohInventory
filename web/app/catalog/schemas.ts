// Schemas for the Catalog module
import { z } from "zod";

/* -----------------------------------------------------
 * 1) Primitive Enums
 * ----------------------------------------------------- */
// Define product type constants
export const PRODUCT_TYPES = {
  CARDS: "CARDS",
  SEALED: "SEALED",
} as const;

// Define the schema using the values from PRODUCT_TYPES
export const ProductTypeSchema = z.nativeEnum(PRODUCT_TYPES);

/* -----------------------------------------------------
 * 2) Basic Schemas (used by others)
 * ----------------------------------------------------- */

// Base Schemas (matching backend ORMModels/BaseModel)
export const UUIDSchema = z.string().uuid();

export const PrintingResponseSchema = z.object({
  id: UUIDSchema,
  name: z.string(),
});

export const LanguageResponseSchema = z.object({
  id: UUIDSchema,
  name: z.string(),
  abbreviation: z.string(),
});

export const ConditionResponseSchema = z.object({
  id: UUIDSchema,
  name: z.string(),
  abbreviation: z.string(),
});

export const SetBaseResponseSchema = z.object({
  id: UUIDSchema,
  name: z.string(),
  code: z.string(),
  release_date: z.string().datetime(), // Or z.date() if transformed
});

export const SKUBaseSchema = z.object({
  id: UUIDSchema,
  condition: ConditionResponseSchema,
  printing: PrintingResponseSchema,
  language: LanguageResponseSchema,
});
export type SkuBase = z.infer<typeof SKUBaseSchema>;

export const ProductBaseResponseSchema = z.object({
  id: UUIDSchema,
  name: z.string(),
  tcgplayer_url: z.string(),
  image_url: z.string(),
  product_type: z.enum(["CARDS", "SEALED"]), // Matches backend enum values
  data: z.array(z.record(z.string())), // Generic list of dicts
  rarity: z.string().nullable(),
  number: z.string().nullable(),
});

export type ProductBaseResponseSchemaType = z.infer<
  typeof ProductBaseResponseSchema
>;

export const ProductWithSetAndSKUsResponseSchema =
  ProductBaseResponseSchema.extend({
    set: SetBaseResponseSchema,
    skus: z.array(
      SKUBaseSchema.extend({ lowest_listing_price_total: z.number() }),
    ),
  });
export type ProductWithSetAndSKUs = z.infer<
  typeof ProductWithSetAndSKUsResponseSchema
>;

/* -----------------------------------------------------
 * 3) Product, SKU, and Set Schemas
 * ----------------------------------------------------- */

// SKUWithProductResponseSchema
export const SKUWithProductResponseSchema = SKUBaseSchema.extend({
  product: ProductWithSetAndSKUsResponseSchema,
});

// ProductSearchResponseSchema
export const ProductSearchResponseSchema = z.object({
  results: z.array(ProductWithSetAndSKUsResponseSchema),
  total: z.number(),
  page: z.number(),
  limit: z.number(),
  has_next: z.boolean(),
  has_prev: z.boolean(),
});

// Type inference for catalog related schemas
export type ProductType = z.infer<typeof ProductTypeSchema>;
export type ConditionResponse = z.infer<typeof ConditionResponseSchema>;
export type PrintingResponse = z.infer<typeof PrintingResponseSchema>;
export type LanguageResponse = z.infer<typeof LanguageResponseSchema>;
export type SetBaseResponse = z.infer<typeof SetBaseResponseSchema>;
export type SKUBaseResponse = z.infer<typeof SKUBaseSchema>;
export type ProductWithSetAndSKUsResponse = z.infer<
  typeof ProductWithSetAndSKUsResponseSchema
>;
export type SKUWithProductResponse = z.infer<
  typeof SKUWithProductResponseSchema
>;
export type ProductSearchResponse = z.infer<typeof ProductSearchResponseSchema>;

/* -----------------------------------------------------
 * Catalog List Schemas
 * ----------------------------------------------------- */
export const CatalogSchema = z.object({
  id: z.string().uuid(),
  display_name: z.string(),
});

export const CatalogsResponseSchema = z.object({
  catalogs: z.array(CatalogSchema),
});

export type Catalog = z.infer<typeof CatalogSchema>;
<<<<<<< HEAD
export type CatalogsResponse = z.infer<typeof CatalogsResponseSchema>;
<<<<<<< HEAD

export const SetsResponseSchema = z.object({
  sets: z.array(SetBaseResponseSchema),
});

export type SetsResponse = z.infer<typeof SetsResponseSchema>;

/* -----------------------------------------------------
 * 6) Market Data Schemas
 * ----------------------------------------------------- */
// Market Data Schemas
export const CumulativeDepthLevelSchema = z.object({
  price: z.number(),
  cumulative_count: z.number(), // Use snake_case from backend
});
export type CumulativeDepthLevel = z.infer<typeof CumulativeDepthLevelSchema>;

// Schema for cumulative sales depth levels
export const SaleCumulativeDepthLevelSchema = z.object({
  price: z.number(),
  cumulative_count: z.number(),
});
export type SaleCumulativeDepthLevel = z.infer<
  typeof SaleCumulativeDepthLevelSchema
>;

export const SKUMarketDataSchema = z.object({
  total_listings: z.number(),
  total_quantity: z.number(),
  total_sales: z.number(),
  sales_velocity: z.number(),
  days_of_inventory: z.number().nullable().optional(),
  cumulative_depth_levels: z.array(CumulativeDepthLevelSchema),
  cumulative_sales_depth_levels: z.array(SaleCumulativeDepthLevelSchema),
});
export type SKUMarketData = z.infer<typeof SKUMarketDataSchema>;

export const SKUMarketDataItemSchema = z.object({
  marketplace: z.string(),
  sku: SKUBaseSchema,
  market_data: SKUMarketDataSchema,
});
export type SKUMarketDataItem = z.infer<typeof SKUMarketDataItemSchema>;

// Rename to match backend MarketDataResponseSchema
export const MarketDataResponseSchema = z.object({
  market_data_items: z.array(SKUMarketDataItemSchema),
});

export type MarketDataResponseSchemaType = z.infer<
  typeof MarketDataResponseSchema
>;
=======
>>>>>>> 5ca826cc411ef8972280a4fbf60221b34fea70aa
=======
export type CatalogsResponse = z.infer<typeof CatalogsResponseSchema>;
>>>>>>> 5ca826cc
<|MERGE_RESOLUTION|>--- conflicted
+++ resolved
@@ -71,7 +71,7 @@
   ProductBaseResponseSchema.extend({
     set: SetBaseResponseSchema,
     skus: z.array(
-      SKUBaseSchema.extend({ lowest_listing_price_total: z.number() }),
+      SKUBaseSchema.extend({ lowest_listing_price_total: z.number() })
     ),
   });
 export type ProductWithSetAndSKUs = z.infer<
@@ -125,9 +125,7 @@
 });
 
 export type Catalog = z.infer<typeof CatalogSchema>;
-<<<<<<< HEAD
 export type CatalogsResponse = z.infer<typeof CatalogsResponseSchema>;
-<<<<<<< HEAD
 
 export const SetsResponseSchema = z.object({
   sets: z.array(SetBaseResponseSchema),
@@ -179,9 +177,4 @@
 
 export type MarketDataResponseSchemaType = z.infer<
   typeof MarketDataResponseSchema
->;
-=======
->>>>>>> 5ca826cc411ef8972280a4fbf60221b34fea70aa
-=======
-export type CatalogsResponse = z.infer<typeof CatalogsResponseSchema>;
->>>>>>> 5ca826cc
+>;